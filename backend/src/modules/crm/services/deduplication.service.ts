import { Injectable, BadRequestException } from '@nestjs/common';
import { InjectRepository } from '@nestjs/typeorm';
import { Repository } from 'typeorm';
import { Contact } from '../contact.entity';

export interface DuplicateGroup {
  matchField: 'email' | 'phone' | 'name';
  matchValue: string;
  contacts: Contact[];
  confidence: 'high' | 'medium' | 'low';
}

export class MergeContactsDto {
  primaryContactId: string;
  duplicateContactIds: string[];
  mergeStrategy?: {
    preferNewer?: boolean;
    keepAllTags?: boolean;
    keepAllNotes?: boolean;
    keepAllActivities?: boolean;
  };
}

@Injectable()
export class DeduplicationService {
  constructor(
    @InjectRepository(Contact)
    private contactRepository: Repository<Contact>,
  ) {}

  /**
   * Find potential duplicate contacts
   */
  async findDuplicates(tenantId: string): Promise<DuplicateGroup[]> {
    const allContacts = await this.contactRepository.find({
      where: { tenantId },
      relations: ['tags'],
      order: { createdAt: 'DESC' },
    });

    const duplicateGroups: DuplicateGroup[] = [];
    const processedIds = new Set<string>();

    // Find exact email matches (high confidence)
    const emailMap = new Map<string, Contact[]>();
    allContacts.forEach(contact => {
      if (contact.email && !processedIds.has(contact.id)) {
        const email = contact.email.toLowerCase().trim();
        if (!emailMap.has(email)) {
          emailMap.set(email, []);
        }
        emailMap.get(email)!.push(contact);
      }
    });

    emailMap.forEach((contacts, email) => {
      if (contacts.length > 1) {
        duplicateGroups.push({
          matchField: 'email',
          matchValue: email,
          contacts,
          confidence: 'high',
        });
        contacts.forEach(c => processedIds.add(c.id));
      }
    });

    // Find exact phone matches (high confidence)
    const phoneMap = new Map<string, Contact[]>();
    allContacts.forEach(contact => {
      if (contact.phone && !processedIds.has(contact.id)) {
        const phone = contact.phone.replace(/\D/g, ''); // Remove non-digits
        if (phone.length >= 10) {
          // Only consider valid phone numbers
          if (!phoneMap.has(phone)) {
            phoneMap.set(phone, []);
          }
          phoneMap.get(phone)!.push(contact);
        }
      }
    });

    phoneMap.forEach((contacts, phone) => {
      if (contacts.length > 1) {
        duplicateGroups.push({
          matchField: 'phone',
          matchValue: phone,
          contacts,
          confidence: 'high',
        });
        contacts.forEach(c => processedIds.add(c.id));
      }
    });

    // Find fuzzy name matches within same company (medium confidence)
    const companyNameMap = new Map<string, Contact[]>();
    allContacts.forEach(contact => {
      if (contact.company && (contact.firstName || contact.lastName) && !processedIds.has(contact.id)) {
        const company = contact.company.toLowerCase().trim();
        const fullName = `${contact.firstName || ''} ${contact.lastName || ''}`.toLowerCase().trim();
        const key = `${company}:${fullName}`;

        if (!companyNameMap.has(key)) {
          companyNameMap.set(key, []);
        }
        companyNameMap.get(key)!.push(contact);
      }
    });

    companyNameMap.forEach((contacts, key) => {
      if (contacts.length > 1) {
        const [company, name] = key.split(':');
        duplicateGroups.push({
          matchField: 'name',
          matchValue: `${name} at ${company}`,
          contacts,
          confidence: 'medium',
        });
        contacts.forEach(c => processedIds.add(c.id));
      }
    });

    return duplicateGroups.sort((a, b) => {
      // Sort by confidence (high first) then by number of duplicates (most first)
      if (a.confidence !== b.confidence) {
        return a.confidence === 'high' ? -1 : 1;
      }
      return b.contacts.length - a.contacts.length;
    });
  }

  /**
   * Merge duplicate contacts
   */
  async mergeContacts(
    mergeDto: MergeContactsDto,
    tenantId: string,
  ): Promise<Contact> {
    const { primaryContactId, duplicateContactIds, mergeStrategy = {} } = mergeDto;

    if (!duplicateContactIds || duplicateContactIds.length === 0) {
      throw new BadRequestException('No duplicate contacts specified');
    }

    // Get primary contact
    const primaryContact = await this.contactRepository.findOne({
      where: { id: primaryContactId, tenantId },
      relations: ['tags'],
    });

    if (!primaryContact) {
      throw new BadRequestException('Primary contact not found');
    }

    // Get duplicate contacts
    const duplicateContacts = await this.contactRepository.find({
      where: duplicateContactIds.map(id => ({ id, tenantId })),
      relations: ['tags'],
    });

    if (duplicateContacts.length === 0) {
      throw new BadRequestException('No duplicate contacts found');
    }

    // Merge logic
    const merged = { ...primaryContact };

    duplicateContacts.forEach(duplicate => {
      // Fill in missing fields from duplicates
      if (!merged.phone && duplicate.phone) merged.phone = duplicate.phone;
      if (!merged.company && duplicate.company) merged.company = duplicate.company;
      if (!merged.jobTitle && duplicate.jobTitle) merged.jobTitle = duplicate.jobTitle;
      if (!merged.address && duplicate.address) merged.address = duplicate.address;
      if (!merged.city && duplicate.city) merged.city = duplicate.city;
      if (!merged.state && duplicate.state) merged.state = duplicate.state;
      if (!merged.zipCode && duplicate.zipCode) merged.zipCode = duplicate.zipCode;
      if (!merged.country && duplicate.country) merged.country = duplicate.country;

<<<<<<< HEAD
      // TODO: Merge custom fields (requires loading customFieldValues relation)
      // Custom fields are stored in a separate table via customFieldValues relation

=======
>>>>>>> be546d23
      // Merge tags
      if (mergeStrategy.keepAllTags !== false) {
        const existingTagIds = merged.tags?.map(t => t.id) || [];
        const newTags = duplicate.tags?.filter(t => !existingTagIds.includes(t.id)) || [];
        merged.tags = [...(merged.tags || []), ...newTags];
      }

      // Use higher score
      if ((duplicate.score || 0) > (merged.score || 0)) {
        merged.score = duplicate.score;
      }

      // Use newer lastContactedAt
      if (duplicate.lastContactedAt) {
        if (!merged.lastContactedAt || new Date(duplicate.lastContactedAt) > new Date(merged.lastContactedAt)) {
          merged.lastContactedAt = duplicate.lastContactedAt;
        }
      }
    });

    // Save merged contact
    const savedContact = await this.contactRepository.save(merged);

    // TODO: In a full implementation, we would:
    // 1. Reassign all notes from duplicates to primary
    // 2. Reassign all activities from duplicates to primary
    // 3. Reassign all tasks from duplicates to primary
    // 4. Reassign all opportunities from duplicates to primary
    // 5. Add a note to primary contact documenting the merge
    // 6. Delete duplicate contacts

    // For now, just delete the duplicates
    await this.contactRepository.remove(duplicateContacts);

    return savedContact;
  }

  /**
   * Get duplicate statistics
   */
  async getDuplicateStats(tenantId: string): Promise<{
    totalDuplicateGroups: number;
    totalDuplicateContacts: number;
    byConfidence: { high: number; medium: number; low: number };
  }> {
    const duplicates = await this.findDuplicates(tenantId);

    const totalDuplicateContacts = duplicates.reduce(
      (sum, group) => sum + (group.contacts.length - 1), // -1 because one will be kept
      0,
    );

    const byConfidence = {
      high: duplicates.filter(d => d.confidence === 'high').length,
      medium: duplicates.filter(d => d.confidence === 'medium').length,
      low: duplicates.filter(d => d.confidence === 'low').length,
    };

    return {
      totalDuplicateGroups: duplicates.length,
      totalDuplicateContacts,
      byConfidence,
    };
  }
}<|MERGE_RESOLUTION|>--- conflicted
+++ resolved
@@ -176,12 +176,9 @@
       if (!merged.zipCode && duplicate.zipCode) merged.zipCode = duplicate.zipCode;
       if (!merged.country && duplicate.country) merged.country = duplicate.country;
 
-<<<<<<< HEAD
       // TODO: Merge custom fields (requires loading customFieldValues relation)
       // Custom fields are stored in a separate table via customFieldValues relation
 
-=======
->>>>>>> be546d23
       // Merge tags
       if (mergeStrategy.keepAllTags !== false) {
         const existingTagIds = merged.tags?.map(t => t.id) || [];
